--- conflicted
+++ resolved
@@ -218,7 +218,6 @@
             likelihood = -1e10 * np.exp(1 + x[self.var_list.index('P_lith')] +
                                         x[self.var_list.index('P_cryst')])
 
-<<<<<<< HEAD
         else:
             proportions = [(1.0 - x[self.var_list.index('F_hz')] - x[self.var_list.index('F_px')]),
                            x[self.var_list.index('F_px')], x[self.var_list.index('F_hz')]]
@@ -304,33 +303,6 @@
                                             'px': m.chemistry.kg1_MineralProportions,
                                             'hz': m.chemistry.klb1_MineralProportions}
                         )
-=======
-            mantle = m.mantle(self.lithologies,proportions,self.lithology_names)
-            if self.SpreadingCenter == False:
-                results = mantle.adiabaticMelt(x[0],Pend=x[2],Pstart=8,ReportSSS=False)
-            else:
-                results = mantle.adiabaticMelt(x[0],Pstart=8,ReportSSS=False)
-            if self.SpreadingCenter == True:
-                geosetting = m.geosettings.spreadingCentre(results)
-            else:
-                geosetting = m.geosettings.intraPlate(results, x[2])
-
-            likelihood = 0
-
-            # BUOYANCY CALCULATIONS CAN BE PERFORMED IN GEOSETTING CLASS NOW, SO THIS COULD BE
-            # SIMPLIFIED.
-            if self.buoyancy == True or 'Q' in self.data.keys():
-                ambient_rho = ((1.0-x[7]-x[8])*self.rhoLz(x[6])+
-                                   x[7]*self.rhoPx(x[6])+
-                                   x[8]*self.rhoHz(x[6])
-                                    )
-
-                model_rho = ((1.0-x[4]-x[5])*self.rhoLz(x[0])+
-                                   x[4]*self.rhoPx(x[0])+
-                                   x[5]*self.rhoHz(x[0])
-                                    )
->>>>>>> 4cdf6b56
-
                 else:
                     results.calculateChemistry(
                         elements={'lz': {'La': x[self.var_list.index('La_lz')],
@@ -438,7 +410,6 @@
                     likelihood = likelihood - np.exp(-buoyancy) - 1
 
             if 'Tcrys' in self.data.keys():
-<<<<<<< HEAD
                 if self.SpreadingCentre is True:
                     TcrysMin, TcrysMax = geosetting.meltCrystallisationT(
                         ShallowMeltP=None,
@@ -453,16 +424,6 @@
                         likelihood + (-0.5 * (np.log(2 * np.pi * self.data['Tcrys'][1]**2)) -
                                       (self.data['Tcrys'][0] - TcrysMin)**2 /
                                       (2 * self.data['Tcrys'][1]**2)))
-=======
-                if self.SpreadingCenter == True:
-                    TcrysMin, TcrysMax = geosetting.meltCrystallisationT()
-                else:
-                    TcrysMin, TcrysMax = geosetting.meltCrystallisationT(ShallowMeltP=x[2], MeltStorageP=x[3])
-
-                if self.TcrysShallow == True:
-                    likelihood = (likelihood + (-0.5*(np.log(2*np.pi*self.data['Tcrys'][1]**2))-
-                            (self.data['Tcrys'][0]-TcrysMin)**2/(2*self.data['Tcrys'][1]**2)))
->>>>>>> 4cdf6b56
                 else:
                     likelihood = (
                         likelihood + (-0.5 * (np.log(2 * np.pi * self.data['Tcrys'][1]**2)) -
@@ -470,7 +431,7 @@
                                       (2 * self.data['Tcrys'][1]**2)))
 
             if 'tc' in self.data.keys():
-<<<<<<< HEAD
+
                 if self.SpreadingCentre or self.ContinentalRift:
                     likelihood = (
                         likelihood + (-0.5 * (np.log(2 * np.pi * self.data['tc'][1]**2)) -
@@ -497,16 +458,6 @@
                     likelihood + (-0.5 * (np.log(2 * np.pi * self.data['Dy_Yb'][1]**2)) -
                                   (self.data['Dy_Yb'][0] - Dy_Yb_ratio)**2 /
                                   (2 * self.data['Dy_Yb'][1]**2)))
-=======
-                likelihood = (likelihood + (-0.5*(np.log(2*np.pi*self.data['tc'][1]**2))-
-                            (self.data['tc'][0]-geosetting.tc)**2/(2*self.data['tc'][1]**2)))
-
-            if 'Fpx' in self.data.keys():
-                if self.SpreadingCenter == True:
-                    likelihood = (likelihood + (-0.5*(np.log(2*np.pi*self.data['Fpx'][1]**2))-
-                            (self.data['Fpx'][0]-geosetting.lithology_contributions['px'])**2/(2*self.data['Fpx'][1]**2)))
-
->>>>>>> 4cdf6b56
         return likelihood
 
     def run_multinest(self, verbose=True):
